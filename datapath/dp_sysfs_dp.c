--- conflicted
+++ resolved
@@ -221,7 +221,6 @@
 
 static ssize_t show_bridge_id(DEVICE_PARAMS, char *buf)
 {
-<<<<<<< HEAD
 	struct vport *vport;
 	ssize_t result;
 
@@ -238,10 +237,6 @@
 		result = -ENODEV;
 
 	rcu_read_unlock();
-=======
-	struct datapath *dp = sysfs_get_dp(to_net_dev(d));
-	const unsigned char *addr = vport_get_addr(dp->ports[XFLOWP_LOCAL]->vport);
->>>>>>> 95ee79a8
 
 	return result;
 }
